.venv
__pycache__
<<<<<<< HEAD
*.png
=======
output_files
>>>>>>> 2a25bec7
<|MERGE_RESOLUTION|>--- conflicted
+++ resolved
@@ -1,7 +1,4 @@
 .venv
 __pycache__
-<<<<<<< HEAD
 *.png
-=======
-output_files
->>>>>>> 2a25bec7
+output_files