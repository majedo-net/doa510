--- conflicted
+++ resolved
@@ -50,10 +50,6 @@
 
 
     # now lets estimate angle of arrival using MUSIC
-<<<<<<< HEAD
-=======
-    # for each angle of incidence we will compute the power response of MUSIC
->>>>>>> 2a25bec7
     power_spectrum = doa.MUSIC(rxer.ant.vk,rxer.rx_signal,Ns=1)
     plt.figure()
     plt.plot(np.rad2deg(thetas),power_spectrum)
